--- conflicted
+++ resolved
@@ -13,18 +13,9 @@
 var cookieParser = require('cookie-parser')
 var utils = require('./lib/utils');
 
-<<<<<<< HEAD
-var hocus = require('@hocuspocus/server')
-
-
-
-
-
-
-=======
 const swaggerUi = require('swagger-ui-express');
 const swaggerDocument = require('./config/swagger-output.json');
->>>>>>> 3e6b70db
+var hocus = require('@hocuspocus/server')
 
 // Get configuration
 var env = process.env.NODE_ENV || 'dev';
@@ -124,18 +115,18 @@
 require('./routes/image')(app);
 require('./routes/settings')(app);
 
-<<<<<<< HEAD
+
   const serverHocus = hocus.Server.configure({
     port:  process.env.COLLAB_WEBSOCKET_PORT || 8440,
   })
 
   serverHocus.listen()
 
-=======
+
 if(config.apidoc) {
   app.use('/api-docs', swaggerUi.serve, swaggerUi.setup(swaggerDocument));
 }
->>>>>>> 3e6b70db
+
 
 app.get("*", function(req, res) {
     res.status(404).json({"status": "error", "data": "Route undefined"});
